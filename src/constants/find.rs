--- conflicted
+++ resolved
@@ -1,18 +1,11 @@
 use crate::{enums::StructureObject, objects::*};
-<<<<<<< HEAD
 use enum_iterator::IntoEnumIterator;
 use serde::{Deserialize, Serialize};
-=======
->>>>>>> 5e11aa61
 use wasm_bindgen::prelude::*;
 
 /// Translates `FIND_*` constants.
 #[wasm_bindgen]
-<<<<<<< HEAD
 #[derive(Copy, Clone, Debug, PartialEq, Eq, Hash, Serialize, Deserialize, IntoEnumIterator)]
-=======
-#[derive(Debug, PartialEq, Eq, Clone, Copy, Hash)]
->>>>>>> 5e11aa61
 #[repr(u16)]
 pub enum Find {
     /// Find all exit positions at the top of the room
@@ -253,13 +246,10 @@
             $vis struct $constant_name;
             impl FindConstant for $constant_name {
                 type Item = $result;
-<<<<<<< HEAD
 
                 fn convert_and_check_item(reference: JsValue) -> Self::Item {
                     $conversion_method(reference)
                 }
-=======
->>>>>>> 5e11aa61
 
                 #[inline]
                 fn find_code(&self) -> Find {
